--- conflicted
+++ resolved
@@ -13,13 +13,8 @@
 [dependencies]
 ash = { version = "0.38.0", features = ["linked"] }
 ash-window = "0.13.0"
-<<<<<<< HEAD
 winit = "0.30.8"
-shaderc = "0.8.3"
-=======
-winit = "0.30.5"
 shaderc = { version = "0.8.3", features = ["build-from-source"] }
->>>>>>> 7a23c202
 log = "0.4.21"
 env_logger = "0.11.5"
 gpu-allocator = { version = "0.27.0" }
